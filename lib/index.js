"use strict";

const tsort = require("tsort");
const createAliasResolver = require("./aliases");
const UA = require("./UA");
const sources = require("./sources");
const appVersion = require("../package.json").version;
const streamFromPromise = require("stream-from-promise");
const streamFromString = require("from2-string");
const mergeStream = require("merge2");
const streamToString = require("stream-to-string");
const normalizeUserAgent = UA.normalize;

module.exports = {
	listAllPolyfills,
	describePolyfill,
	getOptions,
	getPolyfills,
	getPolyfillString,
	normalizeUserAgent
};

/**
 * Get a list of all the polyfills which exist within the collection of polyfill sources.
 * @returns {Promise<Array>} A promise which resolves with an array of all the polyfills within the collection.
 */
function listAllPolyfills() {
	return sources.listPolyfills();
}

/**
 * Get the metadata for a specific polyfill within the collection of polyfill sources.
 * @param {String} featureName - The name of a polyfill whose metadata should be returned.
 * @returns {Promise<Object|undefined>} A promise which resolves with the metadata or with `undefined` if no metadata exists for the polyfill.
 */
function describePolyfill(featureName) {
	return sources.getPolyfillMeta(featureName);
}

/**
 * Create an options object for use with `getPolyfills` or `getPolyfillString`.
 * @param {object} opts - Valid keys are uaString, minify, unknown, excludes, rum and features.
 * @param {Boolean} [opts.minify=true] - Whether to return the minified or raw implementation of the polyfills.
 * @param {'ignore'|'polyfill'} [opts.unknown='polyfill'] - Whether to return all polyfills or no polyfills if the user-agent is unknown or unsupported.
 * @param {Object} [opts.features={}] - Which features should be returned if the user-agent does not support them natively.
 * @param {Array<String>} [opts.excludes=[]] - Which features should be excluded from the returned object.
 * @param {String} [opts.uaString=''] - The user-agent string to check each feature against.
 * @param {Boolean} [opts.rum=false] - Whether to add a script to the polyfill bundle which reports anonymous usage data
 * @return {Object} options - opts merged with the defaults option values.
 */
function getOptions(opts = {}) {
	const hasProperty = (prop, obj) => Object.prototype.hasOwnProperty.call(obj, prop);
	const options = {
		callback: hasProperty('callback', opts) && typeof opts.callback === 'string' && opts.callback.match(/^[\w\.]+$/) ? opts.callback : false,
		uaString: hasProperty('uaString', opts) ? opts.uaString : "",
		minify: hasProperty('minify', opts) ? opts.minify : true,
		unknown: hasProperty('unknown', opts) ? opts.unknown : "polyfill",
		features: hasProperty('features', opts) ? opts.features : {},
		excludes: hasProperty('excludes', opts) ? opts.excludes : [],
		rum: hasProperty('rum', opts) ? opts.rum : false
	};

	// Normalise flags
	Object.keys(options.features).forEach(k => {
		if (!options.features[k].flags) {
			options.features[k].flags = new Set();
		} else if (options.features[k].flags.constructor !== Set) {
			options.features[k].flags = new Set(options.features[k].flags);
		}
	});

	return options;
}

/**
 * Given a set of features that should be polyfilled in 'options.features'
 * (with flags i.e. `{<featurename>: {flags:Set[<flaglist>]}, ...}`),
 * determine which have a configuration valid for the given options.uaString,
 * and return a promise of set of canonical (unaliased) features (with flags) and polyfills.
 *
 * @param {object} opts - Valid keys are uaString, minify, unknown, excludes, rum and features.
 * @param {Boolean} [opts.minify=true] - Whether to return the minified or raw implementation of the polyfills.
 * @param {'ignore'|'polyfill'} [opts.unknown='polyfill'] - Whether to return all polyfills or no polyfills if the user-agent is unknown or unsupported.
 * @param {Object} [opts.features={}] - Which features should be returned if the user-agent does not support them natively.
 * @param {Array<String>} [opts.excludes=[]] - Which features should be excluded from the returned object.
 * @param {String} [opts.uaString=''] - The user-agent string to check each feature against.
 * @param {Boolean} [opts.rum=false] - Whether to add a script to the polyfill bundle which reports anonymous usage data.
 * @return {Promise<Object>} - Canonicalised feature definitions filtered for UA
 */
function getPolyfills(opts) {
	const options = getOptions(opts);
	const ua = new UA(options.uaString);
	const resolveAliases = createAliasResolver(sources.getConfigAliases);
	const aliasDependencies = featureName => {
		return sources.getPolyfillMeta(featureName).then(meta => {
			const result = ((meta && meta.dependencies) || [])
				.filter(depName => options.excludes.indexOf(depName) === -1)
				.concat(featureName);
			return result;
		});
	};
	const resolveDependencies = createAliasResolver(aliasDependencies);

	// Filter the features object to remove features not suitable for the current UA
	const filterForUATargeting = features => {
		const featuresList = Object.keys(features);
		return Promise.all(
			featuresList.map(featureName => {
				return sources.getPolyfillMeta(featureName).then(meta => {
					if (!meta) return false;

					const isBrowserMatch =
						meta.browsers &&
						meta.browsers[ua.getFamily()] &&
						ua.satisfies(meta.browsers[ua.getFamily()]);
					const hasAlwaysFlagOverride = features[featureName].flags.has(
						"always"
					);
					const unknownOverride =
						options.unknown === "polyfill" && ua.isUnknown();

					if (unknownOverride) {
						features[featureName].flags.add('gated');
					}

					return isBrowserMatch || hasAlwaysFlagOverride || unknownOverride ?
						featureName :
						false;
				});
			})
		).then(featureNames => {
			return featureNames.reduce(function (out, key) {
				if (key) out[key] = features[key];
				return out;
			}, {});
		});
	};

	const filterForExcludes = function (features) {
		Object.keys(features).forEach(featureName => {
			if (options.excludes.indexOf(featureName) !== -1) {
				delete features[featureName];
			}
		});
		return features;
	};

	const filterForUnusedAbstractMethods = features => {
		let dependencyWasRemoved = false;
		return Promise.all(
			Object.keys(features).map(featureName =>
				sources.getPolyfillMeta(featureName)
			)
		).then(featuresMeta => {
			Object.keys(features).forEach(featureName => {
				if (featureName.startsWith("_")) {
					if (
						!featuresMeta.some(meta =>
							(meta.dependencies || []).some(dep => dep === featureName)
						)
					) {
						delete features[featureName];
						dependencyWasRemoved = true;
					}
				}
			});
			if (dependencyWasRemoved) {
				return filterForUnusedAbstractMethods(features);
			}
			return features;
		});
	};

<<<<<<< HEAD
	return Promise.resolve(options.features)
		.then(resolveAliases)
		.then(filterForUATargeting)
		.then(resolveDependencies)
		.then(filterForUATargeting)
		.then(filterForExcludes)
		.then(filterForUnusedAbstractMethods);
}

/**
 * Create a polyfill bundle.
 * @param {object} opts - Valid keys are uaString, minify, unknown, excludes, rum and features.
 * @param {Boolean} [opts.minify=true] - Whether to return the minified or raw implementation of the polyfills.
 * @param {'ignore'|'polyfill'} [opts.unknown='polyfill'] - Whether to return all polyfills or no polyfills if the user-agent is unknown or unsupported.
 * @param {Object} [opts.features={}] - Which features should be returned if the user-agent does not support them natively.
 * @param {Array<String>} [opts.excludes=[]] - Which features should be excluded from the returned object.
 * @param {String} [opts.uaString=''] - The user-agent string to check each feature against.
 * @param {Boolean} [opts.rum=false] - Whether to add a script to the polyfill bundle which reports anonymous usage data.
 * @param {Boolean} [opts.stream=false] - Whether to return a stream or a string of the polyfill bundle.
 * @return {Promise<String> | ReadStream} - Polyfill bundle as either a utf-8 stream or a promise of a utf-8 string.
 */
function getPolyfillString(opts) {
	const options = getOptions(opts);
	const ua = new UA(options.uaString);
	const lf = options.minify ? "" : "\n";
	const allWarnText =
		"Using the `all` alias with polyfill.io is a very bad idea. In a future version of the service, `all` will deliver the same behaviour as `default`, so we recommend using `default` instead.";
	const output = mergeStream();
	const explainerComment = [];
	// Check UA and turn requested features into a list of polyfills
	const unsupportedUA =
		(!ua.meetsBaseline() || ua.isUnknown()) && options.unknown !== "polyfill";

	Promise.resolve(unsupportedUA ? {} : getPolyfills(options))
=======
	/**
	 * Create a polyfill bundle.
	 * @param {object} opts - Valid keys are uaString, minify, unknown, excludes, rum and features.
	 * @param {Boolean} [opts.minify=true] - Whether to return the minified or raw implementation of the polyfills.
	 * @param {'ignore'|'polyfill'} [opts.unknown='polyfill'] - Whether to return all polyfills or no polyfills if the user-agent is unknown or unsupported.
	 * @param {Object} [opts.features={}] - Which features should be returned if the user-agent does not support them natively.
	 * @param {Array<String>} [opts.excludes=[]] - Which features should be excluded from the returned object.
	 * @param {String} [opts.uaString=''] - The user-agent string to check each feature against.
	 * @param {Boolean} [opts.rum=false] - Whether to add a script to the polyfill bundle which reports anonymous usage data.
	 * @param {Boolean} [opts.stream=false] - Whether to return a stream or a string of the polyfill bundle.
	 * @return {Promise<String> | ReadStream} - Polyfill bundle as either a utf-8 stream or a promise of a utf-8 string.
	 */
	getPolyfillString(opts) {
		const options = this.getOptions(opts);
		const lf = options.minify ? "" : "\n";
		const allWarnText =
			"Using the `all` alias with polyfill.io is a very bad idea. In a future version of the service, `all` will deliver the same behaviour as `default`, so we recommend using `default` instead.";
		const output = mergeStream();
		const explainerComment = [];

		// Build a polyfill bundle of polyfill sources sorted in dependency order
		this.getPolyfills(options).then(targetedFeatures => {
				const warnings = { unknown: [] };
				const graph = tsort();
>>>>>>> de7616bb

		// Build a polyfill bundle of polyfill sources sorted in dependency order
		.then(targetedFeatures => {
			const warnings = {
				unknown: []
			};
			const graph = tsort();

			Promise.all(Object.keys(targetedFeatures).map(featureName => {
				const feature = targetedFeatures[featureName];
				return sources.getPolyfillMeta(featureName).then(polyfill => {
					if (!polyfill) {
						warnings.unknown.push(featureName);
					} else {
						graph.add(featureName);

						if (polyfill.dependencies) {
							polyfill.dependencies.forEach(depName => {
								if (depName in targetedFeatures) {
									graph.add(depName, featureName);
								}
							});
						}

						feature.comment =
							featureName +
							", License: " +
							(polyfill.license || "CC0") +
							(feature.aliasOf && feature.aliasOf.size ?
								' (required by "' +
								Array.from(feature.aliasOf).join('", "') +
								'")' :
								"");
					}
				});
			})).then(() => {
				const sortedFeatures = graph.sort();

				if (!options.minify) {
					explainerComment.push(
						"Polyfill service " +
						(process.env.NODE_ENV === "production" ?
							"v" + appVersion :
							"DEVELOPMENT MODE - for live use set NODE_ENV to 'production'"),
						"For detailed credits and licence information see https://github.com/financial-times/polyfill-service.",
						"",
						"Features requested: " + Object.keys(options.features),
						""
					);
					explainerComment.push(
						...sortedFeatures
						.filter(
							featureName =>
							targetedFeatures[featureName] &&
							targetedFeatures[featureName].comment
						)
						.map(featureName => "- " + targetedFeatures[featureName].comment)
					);
					if (warnings.unknown.length) {
						explainerComment.push(
							"",
							"These features were not recognised:",
							warnings.unknown.map(s => "- " + s)
						);
					}
					if ("all" in options.features) {
						explainerComment.push("", allWarnText);
					}
				} else {
					explainerComment.push(
						"Disable minification (remove `.min` from URL path) for more info"
					);
				}
				output.add(
					streamFromString("/* " + explainerComment.join("\n * ") + " */\n\n")
				);

				if (sortedFeatures.length) {
					// Outer closure hides private features from global scope
					output.add(streamFromString("(function(undefined) {" + lf));

					// Using the graph, stream all the polyfill sources in dependency order
					for (const featureName of sortedFeatures) {
						const detect = sources
							.getPolyfillMeta(featureName)
							.then(meta => {
								if (meta.detectSource) {
									return "if (!(" + meta.detectSource + ")) {" + lf;
								} else {
									return "";
								}
							});
						const wrapInDetect = targetedFeatures[featureName].flags.has(
							"gated"
						);
						if (wrapInDetect) {
							output.add(streamFromPromise(detect));
							output.add(
								sources.streamPolyfillSource(
									featureName,
									options.minify ? "min" : "raw"
								)
							);
							output.add(streamFromPromise(detect.then(wrap => {
								if (wrap) {
									return (lf + "}" + lf + lf);
								}
							})));
						} else {
							output.add(
								sources.streamPolyfillSource(
									featureName,
									options.minify ? "min" : "raw"
								)
							);
						}
					}
					// Invoke the closure, binding `this` to window (in a browser),
					// self (in a web worker), or global (in Node/IOjs)
					output.add(
						streamFromString(
							"})" +
							lf +
							".call('object' === typeof window && window || 'object' === typeof self && self || 'object' === typeof global && global || {});" +
							lf
						)
					);
				} else {
					if (!options.minify) {
						output.add(
							streamFromString(
								"\n/* No polyfills found for current settings */\n\n"
							)
						);
					}
				}

				if ("all" in options.features) {
					output.add(
						streamFromString("\nconsole.log('" + allWarnText + "');\n")
					);
				}

				if (options.callback) {
					output.add(streamFromString("\ntypeof " + options.callback + "==='function' && " + options.callback + "();"));
				}
			});
		});

	return opts.stream ? output : Promise.resolve(streamToString(output));
};<|MERGE_RESOLUTION|>--- conflicted
+++ resolved
@@ -171,7 +171,6 @@
 		});
 	};
 
-<<<<<<< HEAD
 	return Promise.resolve(options.features)
 		.then(resolveAliases)
 		.then(filterForUATargeting)
@@ -195,191 +194,158 @@
  */
 function getPolyfillString(opts) {
 	const options = getOptions(opts);
-	const ua = new UA(options.uaString);
 	const lf = options.minify ? "" : "\n";
 	const allWarnText =
 		"Using the `all` alias with polyfill.io is a very bad idea. In a future version of the service, `all` will deliver the same behaviour as `default`, so we recommend using `default` instead.";
 	const output = mergeStream();
 	const explainerComment = [];
-	// Check UA and turn requested features into a list of polyfills
-	const unsupportedUA =
-		(!ua.meetsBaseline() || ua.isUnknown()) && options.unknown !== "polyfill";
-
-	Promise.resolve(unsupportedUA ? {} : getPolyfills(options))
-=======
-	/**
-	 * Create a polyfill bundle.
-	 * @param {object} opts - Valid keys are uaString, minify, unknown, excludes, rum and features.
-	 * @param {Boolean} [opts.minify=true] - Whether to return the minified or raw implementation of the polyfills.
-	 * @param {'ignore'|'polyfill'} [opts.unknown='polyfill'] - Whether to return all polyfills or no polyfills if the user-agent is unknown or unsupported.
-	 * @param {Object} [opts.features={}] - Which features should be returned if the user-agent does not support them natively.
-	 * @param {Array<String>} [opts.excludes=[]] - Which features should be excluded from the returned object.
-	 * @param {String} [opts.uaString=''] - The user-agent string to check each feature against.
-	 * @param {Boolean} [opts.rum=false] - Whether to add a script to the polyfill bundle which reports anonymous usage data.
-	 * @param {Boolean} [opts.stream=false] - Whether to return a stream or a string of the polyfill bundle.
-	 * @return {Promise<String> | ReadStream} - Polyfill bundle as either a utf-8 stream or a promise of a utf-8 string.
-	 */
-	getPolyfillString(opts) {
-		const options = this.getOptions(opts);
-		const lf = options.minify ? "" : "\n";
-		const allWarnText =
-			"Using the `all` alias with polyfill.io is a very bad idea. In a future version of the service, `all` will deliver the same behaviour as `default`, so we recommend using `default` instead.";
-		const output = mergeStream();
-		const explainerComment = [];
-
-		// Build a polyfill bundle of polyfill sources sorted in dependency order
-		this.getPolyfills(options).then(targetedFeatures => {
-				const warnings = { unknown: [] };
-				const graph = tsort();
->>>>>>> de7616bb
-
-		// Build a polyfill bundle of polyfill sources sorted in dependency order
-		.then(targetedFeatures => {
-			const warnings = {
-				unknown: []
-			};
-			const graph = tsort();
-
-			Promise.all(Object.keys(targetedFeatures).map(featureName => {
-				const feature = targetedFeatures[featureName];
-				return sources.getPolyfillMeta(featureName).then(polyfill => {
-					if (!polyfill) {
-						warnings.unknown.push(featureName);
+	// Build a polyfill bundle of polyfill sources sorted in dependency order
+	getPolyfills(options).then(targetedFeatures => {
+		const warnings = {
+			unknown: []
+		};
+		const graph = tsort();
+
+		Promise.all(Object.keys(targetedFeatures).map(featureName => {
+			const feature = targetedFeatures[featureName];
+			return sources.getPolyfillMeta(featureName).then(polyfill => {
+				if (!polyfill) {
+					warnings.unknown.push(featureName);
+				} else {
+					graph.add(featureName);
+
+					if (polyfill.dependencies) {
+						polyfill.dependencies.forEach(depName => {
+							if (depName in targetedFeatures) {
+								graph.add(depName, featureName);
+							}
+						});
+					}
+
+					feature.comment =
+						featureName +
+						", License: " +
+						(polyfill.license || "CC0") +
+						(feature.aliasOf && feature.aliasOf.size ?
+							' (required by "' +
+							Array.from(feature.aliasOf).join('", "') +
+							'")' :
+							"");
+				}
+			});
+		})).then(() => {
+			const sortedFeatures = graph.sort();
+
+			if (!options.minify) {
+				explainerComment.push(
+					"Polyfill service " +
+					(process.env.NODE_ENV === "production" ?
+						"v" + appVersion :
+						"DEVELOPMENT MODE - for live use set NODE_ENV to 'production'"),
+					"For detailed credits and licence information see https://github.com/financial-times/polyfill-service.",
+					"",
+					"Features requested: " + Object.keys(options.features),
+					""
+				);
+				explainerComment.push(
+					...sortedFeatures
+					.filter(
+						featureName =>
+						targetedFeatures[featureName] &&
+						targetedFeatures[featureName].comment
+					)
+					.map(featureName => "- " + targetedFeatures[featureName].comment)
+				);
+				if (warnings.unknown.length) {
+					explainerComment.push(
+						"",
+						"These features were not recognised:",
+						warnings.unknown.map(s => "- " + s)
+					);
+				}
+				if ("all" in options.features) {
+					explainerComment.push("", allWarnText);
+				}
+			} else {
+				explainerComment.push(
+					"Disable minification (remove `.min` from URL path) for more info"
+				);
+			}
+			output.add(
+				streamFromString("/* " + explainerComment.join("\n * ") + " */\n\n")
+			);
+
+			if (sortedFeatures.length) {
+				// Outer closure hides private features from global scope
+				output.add(streamFromString("(function(undefined) {" + lf));
+
+				// Using the graph, stream all the polyfill sources in dependency order
+				for (const featureName of sortedFeatures) {
+					const detect = sources
+						.getPolyfillMeta(featureName)
+						.then(meta => {
+							if (meta.detectSource) {
+								return "if (!(" + meta.detectSource + ")) {" + lf;
+							} else {
+								return "";
+							}
+						});
+					const wrapInDetect = targetedFeatures[featureName].flags.has(
+						"gated"
+					);
+					if (wrapInDetect) {
+						output.add(streamFromPromise(detect));
+						output.add(
+							sources.streamPolyfillSource(
+								featureName,
+								options.minify ? "min" : "raw"
+							)
+						);
+						output.add(streamFromPromise(detect.then(wrap => {
+							if (wrap) {
+								return (lf + "}" + lf + lf);
+							}
+						})));
 					} else {
-						graph.add(featureName);
-
-						if (polyfill.dependencies) {
-							polyfill.dependencies.forEach(depName => {
-								if (depName in targetedFeatures) {
-									graph.add(depName, featureName);
-								}
-							});
-						}
-
-						feature.comment =
-							featureName +
-							", License: " +
-							(polyfill.license || "CC0") +
-							(feature.aliasOf && feature.aliasOf.size ?
-								' (required by "' +
-								Array.from(feature.aliasOf).join('", "') +
-								'")' :
-								"");
-					}
-				});
-			})).then(() => {
-				const sortedFeatures = graph.sort();
-
-				if (!options.minify) {
-					explainerComment.push(
-						"Polyfill service " +
-						(process.env.NODE_ENV === "production" ?
-							"v" + appVersion :
-							"DEVELOPMENT MODE - for live use set NODE_ENV to 'production'"),
-						"For detailed credits and licence information see https://github.com/financial-times/polyfill-service.",
-						"",
-						"Features requested: " + Object.keys(options.features),
-						""
-					);
-					explainerComment.push(
-						...sortedFeatures
-						.filter(
-							featureName =>
-							targetedFeatures[featureName] &&
-							targetedFeatures[featureName].comment
-						)
-						.map(featureName => "- " + targetedFeatures[featureName].comment)
-					);
-					if (warnings.unknown.length) {
-						explainerComment.push(
-							"",
-							"These features were not recognised:",
-							warnings.unknown.map(s => "- " + s)
-						);
-					}
-					if ("all" in options.features) {
-						explainerComment.push("", allWarnText);
-					}
-				} else {
-					explainerComment.push(
-						"Disable minification (remove `.min` from URL path) for more info"
-					);
-				}
-				output.add(
-					streamFromString("/* " + explainerComment.join("\n * ") + " */\n\n")
-				);
-
-				if (sortedFeatures.length) {
-					// Outer closure hides private features from global scope
-					output.add(streamFromString("(function(undefined) {" + lf));
-
-					// Using the graph, stream all the polyfill sources in dependency order
-					for (const featureName of sortedFeatures) {
-						const detect = sources
-							.getPolyfillMeta(featureName)
-							.then(meta => {
-								if (meta.detectSource) {
-									return "if (!(" + meta.detectSource + ")) {" + lf;
-								} else {
-									return "";
-								}
-							});
-						const wrapInDetect = targetedFeatures[featureName].flags.has(
-							"gated"
-						);
-						if (wrapInDetect) {
-							output.add(streamFromPromise(detect));
-							output.add(
-								sources.streamPolyfillSource(
-									featureName,
-									options.minify ? "min" : "raw"
-								)
-							);
-							output.add(streamFromPromise(detect.then(wrap => {
-								if (wrap) {
-									return (lf + "}" + lf + lf);
-								}
-							})));
-						} else {
-							output.add(
-								sources.streamPolyfillSource(
-									featureName,
-									options.minify ? "min" : "raw"
-								)
-							);
-						}
-					}
-					// Invoke the closure, binding `this` to window (in a browser),
-					// self (in a web worker), or global (in Node/IOjs)
-					output.add(
-						streamFromString(
-							"})" +
-							lf +
-							".call('object' === typeof window && window || 'object' === typeof self && self || 'object' === typeof global && global || {});" +
-							lf
-						)
-					);
-				} else {
-					if (!options.minify) {
 						output.add(
-							streamFromString(
-								"\n/* No polyfills found for current settings */\n\n"
+							sources.streamPolyfillSource(
+								featureName,
+								options.minify ? "min" : "raw"
 							)
 						);
 					}
 				}
-
-				if ("all" in options.features) {
+				// Invoke the closure, binding `this` to window (in a browser),
+				// self (in a web worker), or global (in Node/IOjs)
+				output.add(
+					streamFromString(
+						"})" +
+						lf +
+						".call('object' === typeof window && window || 'object' === typeof self && self || 'object' === typeof global && global || {});" +
+						lf
+					)
+				);
+			} else {
+				if (!options.minify) {
 					output.add(
-						streamFromString("\nconsole.log('" + allWarnText + "');\n")
+						streamFromString(
+							"\n/* No polyfills found for current settings */\n\n"
+						)
 					);
 				}
-
-				if (options.callback) {
-					output.add(streamFromString("\ntypeof " + options.callback + "==='function' && " + options.callback + "();"));
-				}
-			});
-		});
+			}
+
+			if ("all" in options.features) {
+				output.add(
+					streamFromString("\nconsole.log('" + allWarnText + "');\n")
+				);
+			}
+
+			if (options.callback) {
+				output.add(streamFromString("\ntypeof " + options.callback + "==='function' && " + options.callback + "();"));
+			}
+		});
+	});
 
 	return opts.stream ? output : Promise.resolve(streamToString(output));
 };